// src/tracer_client.rs
use crate::config_manager::ConfigFile;
use crate::event_recorder::EventRecorder;
use crate::metrics::SystemMetricsCollector;
use crate::process_watcher::ProcessWatcher;
use crate::submit_batched_data::submit_batched_data;
use anyhow::Result;
use std::time::{Duration, Instant};
use sysinfo::System;

pub struct TracerClient {
<<<<<<< HEAD
    api_key: String,
=======
    pub http_client: HttpClient,
>>>>>>> ae9d4820
    system: System,
    last_sent: Option<Instant>,
    interval: Duration,
    pub logs: EventRecorder,
    process_watcher: ProcessWatcher,
    metrics_collector: SystemMetricsCollector,
}

impl TracerClient {
    pub fn new(config: ConfigFile) -> Result<TracerClient> {
        let service_url = config.service_url.clone();

        println!("Initializing TracerClient with API Key: {}", config.api_key);
        println!("Service URL: {}", service_url);

        Ok(TracerClient {
<<<<<<< HEAD
            // fixed values
            api_key: config.api_key,
            service_url,

            // updated values
=======
            http_client: HttpClient::new(service_url.clone(), config.api_key.clone()),
>>>>>>> ae9d4820
            system: System::new_all(),
            last_sent: None,
            interval: Duration::from_millis(config.process_polling_interval_ms),
            // Sub mannagers
            logs: EventRecorder::new(),
            process_watcher: ProcessWatcher::new(config.targets),
            metrics_collector: SystemMetricsCollector::new(),
        })
    }

    pub async fn submit_batched_data(&mut self) -> Result<()> {
        submit_batched_data(
<<<<<<< HEAD
            &self.api_key,
            &self.service_url,
=======
            &self.http_client,
>>>>>>> ae9d4820
            &mut self.system,
            &mut self.logs,
            &mut self.metrics_collector,
            &mut self.last_sent,
            self.interval,
        )
        .await
    }

    /// These functions require logs and the system
    pub async fn poll_processes(&mut self) -> Result<()> {
        self.process_watcher
            .poll_processes(&mut self.system, &mut self.logs)?;
        Ok(())
    }

    pub async fn remove_completed_processes(&mut self) -> Result<()> {
        self.process_watcher
            .remove_completed_processes(&mut self.system, &mut self.logs)?;
        Ok(())
    }

    pub fn refresh_sysinfo(&mut self) {
        self.system.refresh_all();
    }
}<|MERGE_RESOLUTION|>--- conflicted
+++ resolved
@@ -9,17 +9,14 @@
 use sysinfo::System;
 
 pub struct TracerClient {
-<<<<<<< HEAD
-    api_key: String,
-=======
-    pub http_client: HttpClient,
->>>>>>> ae9d4820
     system: System,
     last_sent: Option<Instant>,
     interval: Duration,
     pub logs: EventRecorder,
     process_watcher: ProcessWatcher,
     metrics_collector: SystemMetricsCollector,
+    api_key: String,
+    service_url: String,
 }
 
 impl TracerClient {
@@ -30,15 +27,11 @@
         println!("Service URL: {}", service_url);
 
         Ok(TracerClient {
-<<<<<<< HEAD
             // fixed values
             api_key: config.api_key,
             service_url,
 
             // updated values
-=======
-            http_client: HttpClient::new(service_url.clone(), config.api_key.clone()),
->>>>>>> ae9d4820
             system: System::new_all(),
             last_sent: None,
             interval: Duration::from_millis(config.process_polling_interval_ms),
@@ -51,12 +44,8 @@
 
     pub async fn submit_batched_data(&mut self) -> Result<()> {
         submit_batched_data(
-<<<<<<< HEAD
             &self.api_key,
             &self.service_url,
-=======
-            &self.http_client,
->>>>>>> ae9d4820
             &mut self.system,
             &mut self.logs,
             &mut self.metrics_collector,
