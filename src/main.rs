mod cli;
mod config_manager;
mod daemon_communication;
mod debug_log;
mod event_recorder;
mod events;
mod file_watcher;
mod http_client;
mod load_ebpf;
mod metrics;
mod process_watcher;
mod stdout;
mod submit_batched_data;
mod syslog;
mod tracer_client;
mod upload;
use anyhow::{Context, Ok, Result};
use cli::process_cli;
use config_manager::{INTERCEPTOR_STDERR_FILE, INTERCEPTOR_STDOUT_FILE};
use daemon_communication::server::run_server;
use daemonize::Daemonize;
<<<<<<< HEAD
use events::send_start_run_event;
use log::info;
use std::borrow::BorrowMut;
use syslog::run_lines_read_thread;
use tokio::signal;
=======
use std::borrow::BorrowMut;
use syslog::run_syslog_lines_read_thread;
>>>>>>> df08a28b

use std::fs::File;
use std::sync::Arc;
use tokio::sync::{Mutex, RwLock};
use tokio::time::{sleep, Duration, Instant};
use tokio_util::sync::CancellationToken;

use crate::config_manager::ConfigManager;
use crate::tracer_client::TracerClient;

const PID_FILE: &str = "./tracerd.pid";
const WORKING_DIR: &str = "./";
const STDOUT_FILE: &str = "./tracerd.out";
const STDERR_FILE: &str = "./tracerd.err";
const SOCKET_PATH: &str = "./tracerd.sock";
const FILE_CACHE_DIR: &str = "./tracerd_cache";

const SYSLOG_FILE: &str = "/var/log/syslog";

const REPO_OWNER: &str = "davincios";
const REPO_NAME: &str = "tracer-daemon";

pub fn start_daemon() -> Result<()> {
    ConfigManager::test_service_config_sync()?;

    let daemon = Daemonize::new();
    daemon
        .pid_file(PID_FILE)
        .working_directory(WORKING_DIR)
        .user("root")
        .stdout(
            File::create(STDOUT_FILE)
                .context("Failed to create stdout file")
                .unwrap(),
        )
        .stderr(
            File::create(STDERR_FILE)
                .context("Failed to create stderr file")
                .unwrap(),
        )
        .start()
        .context("Failed to start daemon.")
}

pub fn main() -> Result<()> {
    env_logger::init();
    process_cli()
}

#[tokio::main]
pub async fn run(workflow_directory_path: String) -> Result<()> {
    let raw_config = ConfigManager::load_config();
    let client = TracerClient::new(raw_config.clone(), workflow_directory_path)
        .await
        .context("Failed to create TracerClient")?;
    let tracer_client = Arc::new(Mutex::new(client));
    let config: Arc<RwLock<config_manager::Config>> = Arc::new(RwLock::new(raw_config));

    let cancellation_token = CancellationToken::new();

    tokio::spawn(run_server(
        tracer_client.clone(),
        SOCKET_PATH,
        cancellation_token.clone(),
        config.clone(),
    ));

<<<<<<< HEAD
    let cloned_cancel = cancellation_token.clone();
    tokio::spawn(async move {
        info!("Waiting for Ctrl-C...");
        let _ = signal::ctrl_c().await;
        info!("Exiting...");
        cloned_cancel.cancel()
    });

    info!("loading ebpf");

    let cloned_cancel = cancellation_token.clone();
    let ebpf_task = tokio::spawn(load_ebpf::initialize(
        cloned_cancel,
        tracer_client.clone(),
        config.clone(),
    ));

    info!("loaded ebpf");

    let lines_task = tokio::spawn(run_lines_read_thread(
=======
    let syslog_lines_task = tokio::spawn(run_syslog_lines_read_thread(
>>>>>>> df08a28b
        SYSLOG_FILE,
        tracer_client.lock().await.get_syslog_lines_buffer(),
    ));

    let stdout_lines_task = tokio::spawn(stdout::run_stdout_lines_read_thread(
        INTERCEPTOR_STDOUT_FILE,
        INTERCEPTOR_STDERR_FILE,
        tracer_client.lock().await.get_stdout_stderr_lines_buffer(),
    ));

    tracer_client
        .lock()
        .await
        .borrow_mut()
        .start_new_run(None)
        .await?;

    while !cancellation_token.is_cancelled() {
        let start_time = Instant::now();
        while start_time.elapsed()
            < Duration::from_millis(config.read().await.batch_submission_interval_ms)
        {
            monitor_processes_with_tracer_client(tracer_client.lock().await.borrow_mut()).await?;
            sleep(Duration::from_millis(
                config.read().await.process_polling_interval_ms,
            ))
            .await;
            if cancellation_token.is_cancelled() {
                break;
            }
        }

        tracer_client
            .lock()
            .await
            .borrow_mut()
            .submit_batched_data()
            .await?;

        tracer_client.lock().await.borrow_mut().poll_files().await?;
    }

    syslog_lines_task.abort();
    stdout_lines_task.abort();

    let bpf = ebpf_task.await??;

    info!("shutting down: {:?}", bpf);

    Ok(())
}

pub async fn monitor_processes_with_tracer_client(tracer_client: &mut TracerClient) -> Result<()> {
    tracer_client.remove_completed_processes().await?;
    tracer_client.poll_processes()?;
    // tracer_client.run_cleanup().await?;
    tracer_client.poll_process_metrics().await?;
    tracer_client.poll_syslog().await?;
    tracer_client.poll_stdout_stderr().await?;
    tracer_client.refresh_sysinfo();
    tracer_client.reset_just_started_process_flag();
    Ok(())
}

#[cfg(test)]
mod tests {
    use super::*;
    use crate::config_manager::ConfigManager;
    use config_manager::Config;

    fn load_test_config() -> Config {
        ConfigManager::load_default_config()
    }

    #[tokio::test]
    async fn test_monitor_processes_with_tracer_client() {
        let config = load_test_config();
        let pwd = std::env::current_dir().unwrap();
        let mut tracer_client = TracerClient::new(config, pwd.to_str().unwrap().to_string())
            .await
            .unwrap();
        let result = monitor_processes_with_tracer_client(&mut tracer_client).await;
        assert!(result.is_ok());
    }
}<|MERGE_RESOLUTION|>--- conflicted
+++ resolved
@@ -19,16 +19,9 @@
 use config_manager::{INTERCEPTOR_STDERR_FILE, INTERCEPTOR_STDOUT_FILE};
 use daemon_communication::server::run_server;
 use daemonize::Daemonize;
-<<<<<<< HEAD
-use events::send_start_run_event;
 use log::info;
 use std::borrow::BorrowMut;
-use syslog::run_lines_read_thread;
-use tokio::signal;
-=======
-use std::borrow::BorrowMut;
 use syslog::run_syslog_lines_read_thread;
->>>>>>> df08a28b
 
 use std::fs::File;
 use std::sync::Arc;
@@ -96,8 +89,7 @@
         config.clone(),
     ));
 
-<<<<<<< HEAD
-    let cloned_cancel = cancellation_token.clone();
+let cloned_cancel = cancellation_token.clone();
     tokio::spawn(async move {
         info!("Waiting for Ctrl-C...");
         let _ = signal::ctrl_c().await;
@@ -116,10 +108,7 @@
 
     info!("loaded ebpf");
 
-    let lines_task = tokio::spawn(run_lines_read_thread(
-=======
     let syslog_lines_task = tokio::spawn(run_syslog_lines_read_thread(
->>>>>>> df08a28b
         SYSLOG_FILE,
         tracer_client.lock().await.get_syslog_lines_buffer(),
     ));
