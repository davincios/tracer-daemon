<<<<<<< HEAD
use std::{env, path::PathBuf};

use anyhow::Result;
use serde::{Deserialize, Serialize};
use task_wrapper::{modify_bashrc_file, rewrite_wrapper_bashrc_file};

use crate::events::send_daemon_start_event;
mod targets;
mod task_wrapper;

const DEFAULT_API_KEY: &str = "EAjg7eHtsGnP3fTURcPz1";
const DEFAULT_SERVICE_URL: &str = "https://app.tracer.bio/api/data-collector-api";
const DEFAULT_CONFIG_FILE_LOCATION_FROM_HOME: &str = ".config/tracer/tracer.toml";
const PROCESS_POLLING_INTERVAL_MS: u64 = 50;
const BATCH_SUBMISSION_INTERVAL_MS: u64 = 10000;
const NEW_RUN_PAUSE_MS: u64 = 10 * 60 * 1000;
const PROCESS_METRICS_SEND_INTERVAL_MS: u64 = 10000;

#[derive(Serialize, Deserialize, Clone, Debug, PartialEq)]
pub struct CommandContainsStruct {
    pub process_name: Option<String>,
    pub command_content: String,
}

#[derive(Serialize, Deserialize, Clone, Debug, PartialEq)]
pub enum TargetMatch {
    ProcessName(String),
    ProcessNameStartsWith(String),
    ShortLivedProcessExecutable(String),
    CommandContains(CommandContainsStruct),
}

#[derive(Serialize, Deserialize, Clone, Debug, PartialEq)]
pub struct Target {
    pub match_type: TargetMatch,
    pub display_name: Option<String>,
    pub merge_with_parents: bool,
    pub force_ancestor_to_match: bool,
}

impl Target {
    pub fn matches(&self, process_name: &str, command: &str) -> bool {
        match &self.match_type {
            TargetMatch::ProcessName(name) => process_name == name,
            TargetMatch::ProcessNameStartsWith(prefix) => process_name.starts_with(prefix),
            TargetMatch::ShortLivedProcessExecutable(_) => false,
            TargetMatch::CommandContains(inner) => {
                (inner.process_name.is_none()
                    || inner.process_name.as_ref().unwrap() == process_name)
                    && command.contains(&inner.command_content)
            }
        }
    }

    pub fn should_be_merged_with_parents(&self) -> bool {
        self.merge_with_parents
    }

    pub fn should_force_ancestor_to_match(&self) -> bool {
        self.force_ancestor_to_match
    }

    pub fn get_display_name(&self) -> Option<String> {
        self.display_name.clone()
    }

    pub fn new(match_type: TargetMatch) -> Target {
        Target {
            match_type,
            display_name: None,
            merge_with_parents: true,
            force_ancestor_to_match: true,
        }
    }

    pub fn set_display_name(self, display_name: Option<String>) -> Target {
        Target {
            display_name,
            ..self
        }
    }

    pub fn set_merge_with_parents(self, merge_with_parents: bool) -> Target {
        Target {
            merge_with_parents,
            ..self
        }
    }

    pub fn set_force_ancestor_to_match(self, force_ancestor_to_match: bool) -> Target {
        Target {
            force_ancestor_to_match,
            ..self
        }
    }
}

#[derive(Serialize, Deserialize, Clone, Debug)]
pub struct ConfigFile {
    pub api_key: String,
    pub service_url: Option<String>,
    pub process_polling_interval_ms: Option<u64>,
    pub batch_submission_interval_ms: Option<u64>,
    pub new_run_pause_ms: Option<u64>,
    pub process_metrics_send_interval_ms: Option<u64>,
    pub targets: Option<Vec<Target>>,
}

#[derive(Clone, Debug)]
pub struct Config {
    pub api_key: String,
    pub process_polling_interval_ms: u64,
    pub batch_submission_interval_ms: u64,
    pub process_metrics_send_interval_ms: u64,
    pub service_url: String,
    pub new_run_pause_ms: u64,
    pub targets: Vec<Target>,
}

pub struct ConfigManager;

impl ConfigManager {
    fn get_config_path() -> Option<PathBuf> {
        let path = homedir::get_my_home();

        match path {
            Ok(Some(path)) => {
                let path = path.join(DEFAULT_CONFIG_FILE_LOCATION_FROM_HOME);
                Some(path)
            }
            _ => None,
        }
    }

    fn load_config_from_file(path: &PathBuf) -> Result<Config> {
        let config = std::fs::read_to_string(path)?;
        let config: ConfigFile = toml::from_str(&config)?;
        Ok(Config {
            api_key: config.api_key,
            process_polling_interval_ms: config
                .process_polling_interval_ms
                .unwrap_or(PROCESS_POLLING_INTERVAL_MS),
            batch_submission_interval_ms: config
                .batch_submission_interval_ms
                .unwrap_or(BATCH_SUBMISSION_INTERVAL_MS),
            service_url: config
                .service_url
                .unwrap_or(DEFAULT_SERVICE_URL.to_string()),
            new_run_pause_ms: config.new_run_pause_ms.unwrap_or(NEW_RUN_PAUSE_MS),
            process_metrics_send_interval_ms: config
                .process_metrics_send_interval_ms
                .unwrap_or(PROCESS_METRICS_SEND_INTERVAL_MS),
            targets: config.targets.unwrap_or_else(|| targets::TARGETS.to_vec()),
        })
    }

    pub fn load_default_config() -> Config {
        Config {
            api_key: DEFAULT_API_KEY.to_string(),
            process_polling_interval_ms: PROCESS_POLLING_INTERVAL_MS,
            batch_submission_interval_ms: BATCH_SUBMISSION_INTERVAL_MS,
            new_run_pause_ms: NEW_RUN_PAUSE_MS,
            service_url: DEFAULT_SERVICE_URL.to_string(),
            targets: targets::TARGETS.to_vec(),
            process_metrics_send_interval_ms: PROCESS_METRICS_SEND_INTERVAL_MS,
        }
    }

    pub fn load_config() -> Config {
        let config_file_location = ConfigManager::get_config_path();

        let mut config = if let Some(path) = config_file_location {
            let loaded_config = ConfigManager::load_config_from_file(&path);
            if loaded_config.is_err() {
                println!(
                    "\nFailed to load config from {:?}, using default config.\n",
                    path
                )
            }
            loaded_config.unwrap_or_else(|_| ConfigManager::load_default_config())
        } else {
            ConfigManager::load_default_config()
        };

        if let Ok(api_key) = std::env::var("TRACER_API_KEY") {
            config.api_key = api_key;
        }

        if let Ok(service_url) = std::env::var("TRACER_SERVICE_URL") {
            config.service_url = service_url;
        }

        config
    }

    pub fn setup_aliases() -> Result<()> {
        let config = ConfigManager::load_config();
        rewrite_wrapper_bashrc_file(
            env::current_exe()?,
            config
                .targets
                .iter()
                .filter(|target| {
                    matches!(
                        &target.match_type,
                        TargetMatch::ShortLivedProcessExecutable(_)
                    )
                })
                .collect(),
        )?;
        modify_bashrc_file(".bashrc")?;

        println!("Aliases setup successfully.");
        Ok(())
    }

    pub fn save_config(config: &Config) -> Result<()> {
        let config_file_location = ConfigManager::get_config_path().unwrap();
        let config_out = ConfigFile {
            api_key: config.api_key.clone(),
            service_url: Some(config.service_url.clone()),
            new_run_pause_ms: Some(config.new_run_pause_ms),
            process_polling_interval_ms: Some(config.process_polling_interval_ms),
            batch_submission_interval_ms: Some(config.batch_submission_interval_ms),
            targets: Some(config.targets.clone()),
            process_metrics_send_interval_ms: Some(config.process_metrics_send_interval_ms),
        };
        let config = toml::to_string(&config_out)?;
        std::fs::write(config_file_location, config)?;
        Ok(())
    }

    pub fn modify_config(
        api_key: &Option<String>,
        service_url: &Option<String>,
        process_polling_interval_ms: &Option<u64>,
        batch_submission_interval_ms: &Option<u64>,
    ) -> Result<()> {
        let mut current_config = ConfigManager::load_config();
        if let Some(api_key) = api_key {
            current_config.api_key.clone_from(api_key);
        }
        if let Some(service_url) = service_url {
            current_config.service_url.clone_from(service_url);
        }
        if let Some(process_polling_interval_ms) = process_polling_interval_ms {
            current_config.process_polling_interval_ms = *process_polling_interval_ms;
        }
        if let Some(batch_submission_interval_ms) = batch_submission_interval_ms {
            current_config.batch_submission_interval_ms = *batch_submission_interval_ms;
        }
        ConfigManager::save_config(&current_config)?;
        Ok(())
    }

    pub async fn test_service_config() -> Result<()> {
        let config = ConfigManager::load_config();

        let result = send_daemon_start_event(&config.service_url, &config.api_key).await;

        if let Err(error) = result {
            println!("Failed to test the service configuration! Please check the configuration and try again.");
            println!("{}", &error);
            return Err(error);
        }

        Ok(())
    }

    pub fn test_service_config_sync() -> Result<()> {
        let runtime = tokio::runtime::Runtime::new().unwrap();
        runtime.block_on(ConfigManager::test_service_config())
    }
}

#[cfg(test)]
mod tests {
    use super::*;
    use std::env;

    #[test]
    fn test_default_config() {
        env::remove_var("TRACER_API_KEY");
        env::remove_var("TRACER_SERVICE_URL");
        let config = ConfigManager::load_default_config();
        assert_eq!(config.api_key, DEFAULT_API_KEY);
        assert_eq!(config.service_url, DEFAULT_SERVICE_URL);
        assert_eq!(
            config.process_polling_interval_ms,
            PROCESS_POLLING_INTERVAL_MS
        );
        assert_eq!(
            config.batch_submission_interval_ms,
            BATCH_SUBMISSION_INTERVAL_MS
        );
        assert_eq!(
            config.process_metrics_send_interval_ms,
            PROCESS_METRICS_SEND_INTERVAL_MS
        );
        assert!(!config.targets.is_empty());
    }
}
=======
mod bashrc_intercept;
mod config;
pub mod target_process;
pub use config::{Config, ConfigManager};
>>>>>>> 07944caf
<|MERGE_RESOLUTION|>--- conflicted
+++ resolved
@@ -1,309 +1,4 @@
-<<<<<<< HEAD
-use std::{env, path::PathBuf};
-
-use anyhow::Result;
-use serde::{Deserialize, Serialize};
-use task_wrapper::{modify_bashrc_file, rewrite_wrapper_bashrc_file};
-
-use crate::events::send_daemon_start_event;
-mod targets;
-mod task_wrapper;
-
-const DEFAULT_API_KEY: &str = "EAjg7eHtsGnP3fTURcPz1";
-const DEFAULT_SERVICE_URL: &str = "https://app.tracer.bio/api/data-collector-api";
-const DEFAULT_CONFIG_FILE_LOCATION_FROM_HOME: &str = ".config/tracer/tracer.toml";
-const PROCESS_POLLING_INTERVAL_MS: u64 = 50;
-const BATCH_SUBMISSION_INTERVAL_MS: u64 = 10000;
-const NEW_RUN_PAUSE_MS: u64 = 10 * 60 * 1000;
-const PROCESS_METRICS_SEND_INTERVAL_MS: u64 = 10000;
-
-#[derive(Serialize, Deserialize, Clone, Debug, PartialEq)]
-pub struct CommandContainsStruct {
-    pub process_name: Option<String>,
-    pub command_content: String,
-}
-
-#[derive(Serialize, Deserialize, Clone, Debug, PartialEq)]
-pub enum TargetMatch {
-    ProcessName(String),
-    ProcessNameStartsWith(String),
-    ShortLivedProcessExecutable(String),
-    CommandContains(CommandContainsStruct),
-}
-
-#[derive(Serialize, Deserialize, Clone, Debug, PartialEq)]
-pub struct Target {
-    pub match_type: TargetMatch,
-    pub display_name: Option<String>,
-    pub merge_with_parents: bool,
-    pub force_ancestor_to_match: bool,
-}
-
-impl Target {
-    pub fn matches(&self, process_name: &str, command: &str) -> bool {
-        match &self.match_type {
-            TargetMatch::ProcessName(name) => process_name == name,
-            TargetMatch::ProcessNameStartsWith(prefix) => process_name.starts_with(prefix),
-            TargetMatch::ShortLivedProcessExecutable(_) => false,
-            TargetMatch::CommandContains(inner) => {
-                (inner.process_name.is_none()
-                    || inner.process_name.as_ref().unwrap() == process_name)
-                    && command.contains(&inner.command_content)
-            }
-        }
-    }
-
-    pub fn should_be_merged_with_parents(&self) -> bool {
-        self.merge_with_parents
-    }
-
-    pub fn should_force_ancestor_to_match(&self) -> bool {
-        self.force_ancestor_to_match
-    }
-
-    pub fn get_display_name(&self) -> Option<String> {
-        self.display_name.clone()
-    }
-
-    pub fn new(match_type: TargetMatch) -> Target {
-        Target {
-            match_type,
-            display_name: None,
-            merge_with_parents: true,
-            force_ancestor_to_match: true,
-        }
-    }
-
-    pub fn set_display_name(self, display_name: Option<String>) -> Target {
-        Target {
-            display_name,
-            ..self
-        }
-    }
-
-    pub fn set_merge_with_parents(self, merge_with_parents: bool) -> Target {
-        Target {
-            merge_with_parents,
-            ..self
-        }
-    }
-
-    pub fn set_force_ancestor_to_match(self, force_ancestor_to_match: bool) -> Target {
-        Target {
-            force_ancestor_to_match,
-            ..self
-        }
-    }
-}
-
-#[derive(Serialize, Deserialize, Clone, Debug)]
-pub struct ConfigFile {
-    pub api_key: String,
-    pub service_url: Option<String>,
-    pub process_polling_interval_ms: Option<u64>,
-    pub batch_submission_interval_ms: Option<u64>,
-    pub new_run_pause_ms: Option<u64>,
-    pub process_metrics_send_interval_ms: Option<u64>,
-    pub targets: Option<Vec<Target>>,
-}
-
-#[derive(Clone, Debug)]
-pub struct Config {
-    pub api_key: String,
-    pub process_polling_interval_ms: u64,
-    pub batch_submission_interval_ms: u64,
-    pub process_metrics_send_interval_ms: u64,
-    pub service_url: String,
-    pub new_run_pause_ms: u64,
-    pub targets: Vec<Target>,
-}
-
-pub struct ConfigManager;
-
-impl ConfigManager {
-    fn get_config_path() -> Option<PathBuf> {
-        let path = homedir::get_my_home();
-
-        match path {
-            Ok(Some(path)) => {
-                let path = path.join(DEFAULT_CONFIG_FILE_LOCATION_FROM_HOME);
-                Some(path)
-            }
-            _ => None,
-        }
-    }
-
-    fn load_config_from_file(path: &PathBuf) -> Result<Config> {
-        let config = std::fs::read_to_string(path)?;
-        let config: ConfigFile = toml::from_str(&config)?;
-        Ok(Config {
-            api_key: config.api_key,
-            process_polling_interval_ms: config
-                .process_polling_interval_ms
-                .unwrap_or(PROCESS_POLLING_INTERVAL_MS),
-            batch_submission_interval_ms: config
-                .batch_submission_interval_ms
-                .unwrap_or(BATCH_SUBMISSION_INTERVAL_MS),
-            service_url: config
-                .service_url
-                .unwrap_or(DEFAULT_SERVICE_URL.to_string()),
-            new_run_pause_ms: config.new_run_pause_ms.unwrap_or(NEW_RUN_PAUSE_MS),
-            process_metrics_send_interval_ms: config
-                .process_metrics_send_interval_ms
-                .unwrap_or(PROCESS_METRICS_SEND_INTERVAL_MS),
-            targets: config.targets.unwrap_or_else(|| targets::TARGETS.to_vec()),
-        })
-    }
-
-    pub fn load_default_config() -> Config {
-        Config {
-            api_key: DEFAULT_API_KEY.to_string(),
-            process_polling_interval_ms: PROCESS_POLLING_INTERVAL_MS,
-            batch_submission_interval_ms: BATCH_SUBMISSION_INTERVAL_MS,
-            new_run_pause_ms: NEW_RUN_PAUSE_MS,
-            service_url: DEFAULT_SERVICE_URL.to_string(),
-            targets: targets::TARGETS.to_vec(),
-            process_metrics_send_interval_ms: PROCESS_METRICS_SEND_INTERVAL_MS,
-        }
-    }
-
-    pub fn load_config() -> Config {
-        let config_file_location = ConfigManager::get_config_path();
-
-        let mut config = if let Some(path) = config_file_location {
-            let loaded_config = ConfigManager::load_config_from_file(&path);
-            if loaded_config.is_err() {
-                println!(
-                    "\nFailed to load config from {:?}, using default config.\n",
-                    path
-                )
-            }
-            loaded_config.unwrap_or_else(|_| ConfigManager::load_default_config())
-        } else {
-            ConfigManager::load_default_config()
-        };
-
-        if let Ok(api_key) = std::env::var("TRACER_API_KEY") {
-            config.api_key = api_key;
-        }
-
-        if let Ok(service_url) = std::env::var("TRACER_SERVICE_URL") {
-            config.service_url = service_url;
-        }
-
-        config
-    }
-
-    pub fn setup_aliases() -> Result<()> {
-        let config = ConfigManager::load_config();
-        rewrite_wrapper_bashrc_file(
-            env::current_exe()?,
-            config
-                .targets
-                .iter()
-                .filter(|target| {
-                    matches!(
-                        &target.match_type,
-                        TargetMatch::ShortLivedProcessExecutable(_)
-                    )
-                })
-                .collect(),
-        )?;
-        modify_bashrc_file(".bashrc")?;
-
-        println!("Aliases setup successfully.");
-        Ok(())
-    }
-
-    pub fn save_config(config: &Config) -> Result<()> {
-        let config_file_location = ConfigManager::get_config_path().unwrap();
-        let config_out = ConfigFile {
-            api_key: config.api_key.clone(),
-            service_url: Some(config.service_url.clone()),
-            new_run_pause_ms: Some(config.new_run_pause_ms),
-            process_polling_interval_ms: Some(config.process_polling_interval_ms),
-            batch_submission_interval_ms: Some(config.batch_submission_interval_ms),
-            targets: Some(config.targets.clone()),
-            process_metrics_send_interval_ms: Some(config.process_metrics_send_interval_ms),
-        };
-        let config = toml::to_string(&config_out)?;
-        std::fs::write(config_file_location, config)?;
-        Ok(())
-    }
-
-    pub fn modify_config(
-        api_key: &Option<String>,
-        service_url: &Option<String>,
-        process_polling_interval_ms: &Option<u64>,
-        batch_submission_interval_ms: &Option<u64>,
-    ) -> Result<()> {
-        let mut current_config = ConfigManager::load_config();
-        if let Some(api_key) = api_key {
-            current_config.api_key.clone_from(api_key);
-        }
-        if let Some(service_url) = service_url {
-            current_config.service_url.clone_from(service_url);
-        }
-        if let Some(process_polling_interval_ms) = process_polling_interval_ms {
-            current_config.process_polling_interval_ms = *process_polling_interval_ms;
-        }
-        if let Some(batch_submission_interval_ms) = batch_submission_interval_ms {
-            current_config.batch_submission_interval_ms = *batch_submission_interval_ms;
-        }
-        ConfigManager::save_config(&current_config)?;
-        Ok(())
-    }
-
-    pub async fn test_service_config() -> Result<()> {
-        let config = ConfigManager::load_config();
-
-        let result = send_daemon_start_event(&config.service_url, &config.api_key).await;
-
-        if let Err(error) = result {
-            println!("Failed to test the service configuration! Please check the configuration and try again.");
-            println!("{}", &error);
-            return Err(error);
-        }
-
-        Ok(())
-    }
-
-    pub fn test_service_config_sync() -> Result<()> {
-        let runtime = tokio::runtime::Runtime::new().unwrap();
-        runtime.block_on(ConfigManager::test_service_config())
-    }
-}
-
-#[cfg(test)]
-mod tests {
-    use super::*;
-    use std::env;
-
-    #[test]
-    fn test_default_config() {
-        env::remove_var("TRACER_API_KEY");
-        env::remove_var("TRACER_SERVICE_URL");
-        let config = ConfigManager::load_default_config();
-        assert_eq!(config.api_key, DEFAULT_API_KEY);
-        assert_eq!(config.service_url, DEFAULT_SERVICE_URL);
-        assert_eq!(
-            config.process_polling_interval_ms,
-            PROCESS_POLLING_INTERVAL_MS
-        );
-        assert_eq!(
-            config.batch_submission_interval_ms,
-            BATCH_SUBMISSION_INTERVAL_MS
-        );
-        assert_eq!(
-            config.process_metrics_send_interval_ms,
-            PROCESS_METRICS_SEND_INTERVAL_MS
-        );
-        assert!(!config.targets.is_empty());
-    }
-}
-=======
 mod bashrc_intercept;
 mod config;
 pub mod target_process;
-pub use config::{Config, ConfigManager};
->>>>>>> 07944caf
+pub use config::{Config, ConfigManager};