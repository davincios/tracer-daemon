--- conflicted
+++ resolved
@@ -15,11 +15,8 @@
 log = "0.4.21"
 octocrab = "0.38.0"
 predicates = "3.1.2"
-<<<<<<< HEAD
 regex = "1.10.6"
-=======
 random-string = "1.1.0"
->>>>>>> 07944caf
 reqwest = { version = "0.12", features = ["json"] }
 serde = { version = "1.0", features = ["std", "derive", "serde_derive"] }
 serde_json = "1.0.117"
@@ -31,6 +28,9 @@
 toml = "0.8.14"
 tracing = "0.1.40"
 url = "2.5.2"
+linemux = "0.3.0"
+tokio-stream = "0.1.15"
+futures-util = "0.3.30"
 
 [dev-dependencies]
 env_logger = "0.9"