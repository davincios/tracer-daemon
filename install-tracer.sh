--- conflicted
+++ resolved
@@ -413,82 +413,6 @@
 #   DESCRIPTION:  The confiugration file function
 #-------------------------------------------------------------------------------
 setup_tracer_configuration_file() {
-<<<<<<< HEAD
-    # Define the content of the tracer.toml file
-    TRACER_TOML_CONTENT=$(
-        cat <<EOL
-polling_interval_ms = 1500
-api_key = "$API_KEY"
-targets = [
-       "STAR",
-    "bowtie2",
-    "bwa",
-    "salmon",
-    "hisat2",
-    "HOMER",
-    "samtools",
-    "bedtools",
-    "deeptools",
-    "macs3",
-    "plotCoverage",
-    "MACS33",
-    "Genrich",
-    "TopHat",
-    "JAMM",
-    "fastqc",
-    "multiqc",
-    "fastp",
-    "PEAR",
-    "Trimmomatic",
-    "sra-toolkit",
-    "Picard",
-    "cutadapt",
-    "cellranger",
-    "STATsolo",
-    "scTE",
-    "scanpy",
-    "Seurat",
-    "LIGER",
-    "SC3",
-    "Louvain",
-    "Leiden",
-    "Garnett",
-    "Monocle",
-    "Harmony",
-    "PAGA",
-    "Palantir",
-    "velocity",
-    "CellPhoneDB",
-    "CellChat",
-    "NicheNet",
-    "FIt-SNE",
-    "umap",
-    "bbmap",
-    "cuffdiff",
-    "RNA-SeQC",
-    "RSeQC",
-    "Trimgalore",
-    "UCHIME",
-    "Erange",
-    "X-Mate",
-    "SpliceSeq",
-    "casper",
-    "DESeq",
-    "EdgeR",
-    "Kallisto",
-    "pairtools",
-    "HiCExplorer",
-    "GITAR",
-    "TADbit",
-    "Juicer",
-    "HiC-Pro",
-    "cooler",
-    "cooltools",
-    "runHiC"
-]
-EOL
-    )
-=======
     # URL of the tracer.toml file
     TRACER_TOML_URL="https://raw.githubusercontent.com/davincios/tracer-daemon/main/tracer.toml"
 
@@ -502,7 +426,7 @@
         rm -f $TEMP_FILE
         return 1
     fi
->>>>>>> 521ff84c
+
 
     # Create the destination directory if it doesn't exist
     mkdir -p ~/.config/tracer
